--- conflicted
+++ resolved
@@ -22,13 +22,8 @@
       <PrivateAssets>all</PrivateAssets>
       <IncludeAssets>runtime; build; native; contentfiles; analyzers; buildtransitive</IncludeAssets>
     </PackageReference>
-<<<<<<< HEAD
-    <PackageReference Include="Microsoft.NET.Test.Sdk" Version="16.11.0" />
-    <PackageReference Include="Moq" Version="4.16.1" />
-=======
     <PackageReference Include="Microsoft.NET.Test.Sdk" Version="17.6.0" />
     <PackageReference Include="Moq" Version="4.18.4" />
->>>>>>> fde34533
     <PackageReference Include="StyleCop.Analyzers" Version="1.1.118">
       <PrivateAssets>all</PrivateAssets>
       <IncludeAssets>runtime; build; native; contentfiles; analyzers; buildtransitive</IncludeAssets>
